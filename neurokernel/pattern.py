#!/usr/bin/env python

"""
Represent connectivity pattern using pandas DataFrame.
"""

from collections import OrderedDict
import itertools
import re

from chash import lfu_cache_method
import networkx as nx
import numpy as np
import pandas as pd

from plsel import PathLikeSelector

from chash import chash
_hash_func = chash

class Interface(object):
    """
    Container for set of interface comprising ports.

    This class contains information about a set of interfaces comprising
    path-like identifiers and the attributes associated with them.
    By default, each port must have at least the following attributes;
    other attributes may be added:

    - interface - indicates which interface a port is associated with.
    - io - indicates whether the port receives input ('in') or
      emits output ('out').
    - type - indicates whether the port emits/receives spikes or
      graded potentials.

    All port identifiers in an interface must be unique. For two interfaces
    to be deemed compatible, they must contain the same port identifiers and
    their identifiers' 'io' attributes must be the inverse of each other
    (i.e., every 'in' port in one interface must be mirrored by an 'out' port
    in the other interface.

    Examples
    --------
    >>> i = Interface('/foo[0:4],/bar[0:3]')
    >>> i['/foo[0:2]', 'interface', 'io', 'type'] = [0, 'in', 'spike']
    >>> i['/foo[2:4]', 'interface', 'io', 'type'] = [1, 'out', 'spike']

    Attributes
    ----------
    data : pandas.DataFrame
        Port attribute data.
    index : pandas.MultiIndex
        Index of port identifiers.

    Parameters
    ----------
    selector : str, unicode, or sequence
            Selector string (e.g., 'foo[0:2]') or sequence of token
            sequences (e.g., [['foo', (0, 2)]]) describing the port
            identifiers comprised by the interface.
    columns : list, default = ['interface', 'io', 'type']
        Data column names.

    See Also
    --------
    plsel.PathLikeSelector
    """

    def __init__(self, selector='', columns=['interface', 'io', 'type']):

        # All ports in an interface must contain at least the following
        # attributes:
        assert set(columns).issuperset(['interface', 'io', 'type'])
        self.sel = PathLikeSelector()
        assert not(self.sel.is_ambiguous(selector))
        self.num_levels = self.sel.max_levels(selector)
        names = [str(i) for i in xrange(self.num_levels)]
        idx = self.sel.make_index(selector, names)
        self.__validate_index__(idx)
        self.data = pd.DataFrame(index=idx, columns=columns, dtype=object)
        
    def __validate_index__(self, idx):
        """
        Raise an exception if the specified index will result in an invalid interface.
        """

        if (hasattr(idx, 'has_duplicates') and idx.has_duplicates) or \
                len(idx.unique()) < len(idx):
            raise ValueError('Duplicate interface index entries detected.')

    def __getitem__(self, key):
        if type(key) == tuple and len(key) > 1:
            return self.sel.select(self.data[list(key[1:])], key[0])
        else:
            return self.sel.select(self.data, key)

    def __setitem__(self, key, value):
        if type(key) == tuple:
            selector = key[0]
        else:
            selector = key

        # Try using the selector to select data from the internal DataFrame:
        try:
            idx = self.sel.get_index(self.data, selector,
                                     names=self.data.index.names)

        # If the select fails, try to create new rows with the index specified
        # by the selector and load them with the specified data:
        except ValueError:
            try:
                idx = self.sel.make_index(selector, self.data.index.names)
            except:
                raise ValueError('cannot create index with '
                                 'selector %s and column names %s' \
                                 % (selector, str(self.data.index.names)))
            else:
                found = False
        else:
            found = True

        # If the data specified is not a dict, convert it to a dict:
        if type(key) == tuple and len(key) > 1:
            if np.isscalar(value):
                data = {k:value for k in key[1:]}
            elif type(value) == dict:
                data = value
            elif np.iterable(value) and len(value) <= len(key[1:]):
                data={k:v for k, v in zip(key[1:], value)}
            else:
                raise ValueError('cannot assign specified value')
        else:
            if np.isscalar(value):
                data = {self.data.columns[0]: value}
            elif type(value) == dict:
                data = value
            elif np.iterable(value) and len(value) <= len(self.data.columns):
                data={k:v for k, v in zip(self.data.columns, value)}
            else:
                raise ValueError('cannot assign specified value')

        if found:
            for k, v in data.iteritems():
                self.data[k].ix[idx] = v
        else:
            new_data = self.data.append(pd.DataFrame(data=data, index=idx, 
                                                     dtype=object))

            # Validate updated DataFrame's index before updating the instance's
            # data attribute:
            self.__validate_index__(new_data.index)
            self.data = new_data
            self.data.sort(inplace=True)

    @property
    def index(self):
        """
        Interface index.
        """

        return self.data.index

    @index.setter
    def index(self, i):
        self.data.index = i

    @property
    def interface_ids(self):
        """
        Interface identifiers.
        """

        return set(self.data['interface'])

    @property
    def io_inv(self):
        """
        Returns new Interface instance with inverse input-output attributes.

        Returns
        -------
        i : Interface
            Interface instance whose 'io' attributes are the inverse of those of
        the current instance.
        """

        data_inv = self.data.copy()
        f = lambda x: 'out' if x == 'in' else \
            ('in' if x == 'out' else x)
        data_inv['io'] = data_inv['io'].apply(f)
        return self.from_df(data_inv)

    def clear(self):
        """
        Clear all ports in class instance.
        """

        self.data.drop(self.data.index, inplace=True)

    def data_select(self, f, inplace=False):
        """
        Restrict Interface data with a selection function.

        Returns an Interface instance containing only those rows
        whose data is passed by the specified selection function.

        Parameters
        ----------
        f : function
            Selection function with a single dict argument whose keys
            are the Interface's data column names.
        inplace : bool, default=False
            If True, update and return the given Interface instance.
            Otherwise, return a new instance.

        Returns
        -------
        i : Interface
            Interface instance containing data selected by `f`.
        """

        assert callable(f)
        result = self.data[f(self.data)]
        if inplace:
            self.data = result
            return self
        else:
            return Interface.from_df(result)

    @classmethod
    def from_df(cls, df):
        """
        Create an Interface from a properly formatted DataFrame.

        Examples
        --------
        >>> import plsel
        >>> import pandas
        >>> idx = plsel.make_index('/foo[0:2]')
        >>> data = [[0, 'in', 'spike'], [1, 'out', 'gpot']]
        >>> columns = ['interface', 'io', 'type']
        >>> df = pandas.DataFrame(data, index=idx, columns=columns)

        Parameters
        ----------
        df : pandas.DataFrame
            DataFrame with a MultiIndex and data columns 'interface', 
            'io', and 'type' (additional columns may also be present).

        Returns
        -------
        i : Interface
            Generated Interface instance.

        Notes
        -----
        The contents of the specified DataFrame instance are copied into the
        new Interface instance.
        """
        
        assert set(df.columns).issuperset(['interface', 'io', 'type'])
        if isinstance(df.index, pd.MultiIndex):
            i = cls(df.index.tolist(), df.columns)
        elif isinstance(df.index, pd.Index):
            i = cls([(s,) for s in df.index.tolist()], df.columns)
        else:
            raise ValueError('invalid index type')
        i.data = df.copy()
        i.__validate_index__(i.index)
        return i

    @classmethod
    def from_dict(cls, d):
        """
        Create an Interface from a dictionary of selectors and data values.

        Examples
        --------
        >>> d = {'/foo[0]': [0, 'in', 'gpot'], '/foo[1]': [1, 'in', 'gpot']}
        >>> i = Interface.from_dict(d)
        
        Parameters
        ----------
        d : dict
            Dictionary that maps selectors to the data that should be associated
            with the corresponding ports. If a scalar, the data is assigned to
            the first attribute; if an iterable, the data is assigned to the
            attributes in order.
        
        Returns
        -------
        i : Interface
            Generated interface instance.
        """

        i = cls(','.join(d.keys()))
        for k, v in d.iteritems():
            i[k] = v
        i.data.sort_index(inplace=True)
        return i

    @classmethod
    def from_graph(cls, g):
        """
        Create an Interface from a NetworkX graph.

        Examples
        --------
        >>> import networkx as nx
        >>> g = nx.Graph()
        >>> g.add_node('/foo[0]', interface=0, io='in', type='gpot')
        >>> g.add_node('/foo[1]', interface=0, io='in', type='gpot')
        >>> i = Interface.from_graph(g)
        
        Parameters
        ----------
        g : networkx.Graph
            Graph whose node IDs are path-like port identifiers. The node attributes
            are assigned to the ports.
        
        Returns
        -------
        i : Interface
            Generated interface instance.
        """

        assert isinstance(g, nx.Graph)
        return cls.from_dict(g.node)

    @classmethod
    def from_selectors(cls, sel, sel_in='', sel_out='',
                       sel_spike='', sel_gpot='', *sel_int_list):
        """
        Create an Interface instance from selectors.

        Parameters
        ----------
        sel : str, unicode, or sequence
            Selector describing all ports comprised by interface.
        sel_in : str, unicode, or sequence
            Selector describing the interface's input ports.
        sel_out : str, unicode, or sequence
            Selector describing the interface's output ports.
        sel_spike : str, unicode, or sequence
            Selector describing the interface's spiking ports.
        sel_gpot : str, unicode, or sequence
            Selector describing the interface's graded potential ports.
        sel_int_list : list of str, unicode, or sequence
            Selectors consecutively describing the ports associated with interface 0,
            interface 1, etc.

        Returns
        -------
        i : Interface
            Generated interface instance.
        """

        i = cls(sel)
        i[sel_in, 'io'] = 'in'
        i[sel_out, 'io'] = 'out'
        i[sel_spike, 'type'] = 'spike'
        i[sel_gpot, 'type'] = 'gpot'
        for n, sel_int in enumerate(sel_int_list):
            i[sel_int, 'interface'] = n
        return i

    def gpot_ports(self, i=None):
        """
        Restrict Interface ports to graded potential ports.

        Parameters
        ----------
        i : int
            Interface identifier. If None, return Interface instance containing
            all graded potential ports.

        Returns
        -------
        interface : Interface
            Interface instance containing all graded potential ports and their attributes
            in the specified interface.
        """

        if i is None:
            try:
                return self.from_df(self.data[self.data['type'] == 'gpot'])
            except:
                return Interface()
        else:
            try:
                return self.from_df(self.data[(self.data['type'] == 'gpot') & \
                                              (self.data['interface'] == i)])
            except:
                return Interface()

    def in_ports(self, i=None):
        """
        Restrict Interface ports to input ports.

        Parameters
        ----------
        i : int
            Interface identifier.

        Returns
        -------
        interface : Interface
            Interface instance containing all input ports and their attributes
            in the specified interface.
        """

        if i is None:
            try:
                return self.from_df(self.data[self.data['io'] == 'in'])
            except:
                return Interface()
        else:
            try:
                return self.from_df(self.data[(self.data['io'] == 'in') & \
                                              (self.data['interface'] == i)])
            except:
                return Interface()

    def interface_ports(self, i=None):
        """
        Restrict Interface ports to specific interface.

        Parameters
        ----------
        i : int
            Interface identifier. If None, return Interface instance containing
            all ports.

        Returns
        -------
        interface : Interface
            Interface instance containing all ports and attributes in the
            specified interface.
        """

        if i is None:
            return self.copy()
        else:
            try:
                return self.from_df(self.data[self.data['interface'] == i])
            except:
                return Interface()

    def is_compatible(self, a, i, b, allow_subsets=False):
        """
        Check whether two interfaces can be connected.

        Compares an interface in the current Interface instance with one in
        another instance to determine whether their ports can be connected.

        Parameters
        ----------
        a : int
            Identifier of interface in the current instance.
        i : Interface
            Interface instance containing the other interface.
        b : int
            Identifier of interface in instance `i`.
        allow_subsets : bool
            If True, interfaces that contain a compatible subset of ports are
            deemed to be compatible; otherwise, all ports in the two interfaces
            must be compatible.

        Returns
        -------
        result : bool
            True if both interfaces comprise the same identifiers, the set 'type'
            attributes for each matching pair of identifiers in the two
            interfaces match, and each identifier with an 'io' attribute set 
            to 'out' in one interface has its 'io' attribute set to 'in' in the 
            other interface.

        Notes
        -----
        Assumes that the port identifiers in both interfaces are sorted in the
        same order.
        """

        assert isinstance(i, Interface)
        
        # Merge the interface data on their indices (i.e., their port identifiers):
        data_merged = pd.merge(self.data[self.data['interface'] == a], 
                               i.data[i.data['interface'] == b], 
                               left_index=True,
                               right_index=True)

<<<<<<< HEAD
        # If one interface contains identifiers not in the other, they are
        # incompatible:
        if len(data_merged) < max(len(self.data[self.data['interface'] == a]),
                                  len(i.data[i.data['interface'] == b])):
            return False
=======
        # Check whether there are compatible subsets, i.e., at least one pair of
        # ports from the two interfaces that are compatible with each other:
        if allow_subsets:

            # If the interfaces share no identical port identifiers, they are
            # incompatible:
            if not len(data_merged):
                return False

            # Compatible identifiers must have the same 'type' attribute
            # and their 'io' attributes must be the inverse of each other;:
            if not data_merged.apply(lambda row: \
                    (row['type_x'] == row['type_y']) and \
                    ((row['io_x'] == 'out' and row['io_y'] == 'in') or \
                     (row['io_x'] == 'in' and row['io_y'] == 'out')),
                                     axis=1).any():
                return False
>>>>>>> 4afe7662

        # Require that all ports in the two interfaces be compatible:
        else:
            
            # If one interface contains identifiers not in the other, they are
            # incompatible:
            if len(data_merged) < max(len(self.data[self.data['interface'] == a]),
                                      len(i.data[i.data['interface'] == b])):
                return False

            # If the 'type' attributes of the same identifiers in each
            # interfaces are not equivalent, they are incompatible:
            if not data_merged.apply(lambda row: \
                    (row['type_x'] == row['type_y']) or \
                    (pd.isnull(row['type_x']) and pd.isnull(row['type_y'])),
                                     axis=1).all():
                return False

            # If the 'io' attributes of the same identifiers in each interfaces
            # are not the inverse of each other, they are incompatible:
            if not data_merged.apply(lambda row: \
                    (row['io_x'] == 'out' and row['io_y'] == 'in') or \
                    (row['io_x'] == 'in' and row['io_y'] == 'out') or \
                    (pd.isnull(row['io_x']) and pd.isnull(row['io_y'])),
                                     axis=1).all():
                return False

        # All tests passed:
        return True

    def is_in_interfaces(self, s):
        """
        Check whether ports comprised by a selector are in the stored interfaces.
        
        Parameters
        ----------
        s : str or unicode
            Port selector.

        Returns
        -------
        result : bool
            True if the comprised ports are in any of the stored interfaces.
        """

        try:
            idx_temp = self.sel.expand(s)

            #Fix for one level selectors
            idx = [x if len(x)>1 else x[0] for x in idx_temp]
            d = self.data['interface'].ix[idx]
            if isinstance(d, int):
                return True
            if np.any(d.isnull().tolist()):
                return False
            else:
                return True
        except:
            return self.sel.is_in(s, self.index.tolist())

    def out_ports(self, i=None):
        """
        Restrict Interface ports to output ports.

        Parameters
        ----------
        i : int
            Interface identifier. If None, return Interface instance containing
            all output ports.

        Returns
        -------
        interface : Interface
            Interface instance containing all output ports and their attributes
            in the specified interface.
        """

        if i is None:
            try:
                return self.from_df(self.data[self.data['io'] == 'out'])
            except:
                return Interface()
        else:
            try:
                return self.from_df(self.data[(self.data['io'] == 'out') & \
                                              (self.data['interface'] == i)])
            except:
                return Interface()

    def port_select(self, f, inplace=False):
        """
        Restrict Interface ports with a selection function.

        Returns an Interface instance containing only those rows
        whose ports are passed by the specified selection function.

        Parameters
        ----------
        f : function
            Selection function with a single tuple argument containing
            the various columns of the Interface instance's MultiIndex.
        inplace : bool, default=False
            If True, update and return the given Interface instance.
            Otherwise, return a new instance.

        Returns
        -------
        i : Interface
            Interface instance containing ports selected by `f`.
        """

        assert callable(f)
        if inplace:
            self.data = self.data.select(f)
            return self
        else:
            return Interface.from_df(self.data.select(f))

    def spike_ports(self, i=None):
        """
        Restrict Interface ports to spiking ports.

        Parameters
        ----------
        i : int
            Interface identifier. If None, return Interface instance containing
            all spiking ports.

        Returns
        -------
        interface : Interface
            Interface instance containing all spiking ports and their attributes
            in the specified interface.
        """

        if i is None:
            try:
                return self.from_df(self.data[self.data['type'] == 'spike'])
            except:
                return Interface()
        else:
            try:
                return self.from_df(self.data[(self.data['type'] == 'spike') & \
                                              (self.data['interface'] == i)])
            except:
                return Interface()

    def to_selectors(self, i=None):
        """
        Retrieve Interface's port identifiers as list of path-like selectors.

        Parameters
        ----------
        i : int
            Interface identifier. If set to None, return all port identifiers.

        Returns
        -------
        selectors : list of str
            List of selector strings corresponding to each port identifier.
        """

        ids = self.to_tuples(i)
        result = []
        for t in ids:
            selector = ''
            for s in t:
                if type(s) in [str, unicode]:
                    selector += '/'+s
                else:
                    selector += '[%s]' % s
            result.append(selector)
        return result

    def to_tuples(self, i=None):
        """
        Retrieve Interface's port identifiers as list of tuples.

        Parameters
        ----------
        i : int
            Interface identifier. If set to None, return all port identifiers.

        Returns
        -------
        result : list of tuple
            List of token tuples corresponding to each port identifier.
        """

        if i is None:
            if isinstance(self.index, pd.MultiIndex):
                return self.index.tolist()
            else:
                return [(t,) for t in self.index]
        try:
            if isinstance(self.index, pd.MultiIndex):
                return self.data[self.data['interface'] == i].index.tolist()
            else:
                return [(t,) for t in self.data[self.data['interface'] == i].index]
        except:
            return []
    
    def which_int(self, s):
        """
        Return the interface containing the identifiers comprised by a selector.

        Parameters
        ----------
        selector : str or unicode
            Port selector.

        Returns
        -------
        i : set
            Set of identifiers for interfaces that contain ports comprised by
            the selector.
        """

        try:
            t = self.sel.expand(s)
            d = self.data['interface'][t]
            s = set(d)
            s.discard(np.nan)
            return s
        except:
            try:
                s = set(self[s, 'interface'].values.flatten())

                # Ignore unset entries:
                s.discard(np.nan)
                return s
            except KeyError:
                return set()

    def __copy__(self):
        """
        Make a copy of this object.
        """

        return self.from_df(self.data)
    copy = __copy__
    copy.__doc__ = __copy__.__doc__

    def __len__(self):
        return self.data.__len__()

    def __repr__(self):
        return 'Interface\n---------\n'+self.data.__repr__()

class Pattern(object):
    """
    Connectivity pattern linking sets of interface ports.

    This class represents connection mappings between interfaces comprising 
    sets of ports. Ports are represented using path-like identifiers; 
    the presence of a row linking the two identifiers in the class' internal 
    index indicates the presence of a connection. A single data attribute 
    ('conn') associated with defined connections is created by default. 
    Specific attributes may be accessed by specifying their names after the 
    port identifiers; if a nonexistent attribute is specified when a sequential 
    value is assigned, a new column for that attribute is automatically 
    created: ::

        p['/x[0]', '/y[0]', 'conn', 'x'] = [1, 'foo']

    The direction of connections between ports in a class instance determines 
    whether they are input or output ports. Ports may not both receive input or 
    emit output. Patterns may contain fan-out connections, i.e., one source port
    connected to multiple destination ports, but not fan-in connections, i.e.,
    multiple source ports connected to a single destination port.

    Examples
    --------
    >>> p = Pattern('/x[0:3]','/y[0:4]')
    >>> p['/x[0]', '/y[0:2]'] = 1
    >>> p['/y[2]', '/x[1]'] = 1
    >>> p['/y[3]', '/x[2]'] = 1

    Attributes
    ----------
    data : pandas.DataFrame
        Connection attribute data.
    index : pandas.MultiIndex
        Index of connections.
    interface : Interface
        Interfaces containing port identifiers and attributes.

    Parameters
    ----------
    sel0, sel1, ...: str, unicode, or sequence
        Selectors defining the sets of ports potentially connected by the 
        pattern. These selectors must be disjoint, i.e., no identifier 
        comprised by one selector may be in any other selector.
    columns : sequence of str
        Data column names.

    See Also
    --------
    plsel.PathLikeSelector
    """

    def __init__(self, *selectors, **kwargs):
        columns = kwargs['columns'] if kwargs.has_key('columns') else ['conn']
        self.sel = PathLikeSelector()

        # Force sets of identifiers to be disjoint so that no identifier can
        # denote a port in more than one set:
        assert self.sel.are_disjoint(*selectors)

        # Collect all of the selectors:
        selector = []
        for s in selectors:
            if type(s) in [str, unicode]:
                selector.extend(self.sel.parse(s))
            elif np.iterable(s):
                selector.extend(s)
            else:
                raise ValueError('invalid selector type')

        # Create Interface instance containing the ports comprised by all of the
        # specified selectors:
        self.interface = Interface(selector)

        # Set the interface identifiers associated with each of the selectors
        # consecutively:
        for i, s in enumerate(selectors):
            self.interface[s, 'interface'] = i

        # Create a MultiIndex that can store mappings between identifiers in the
        # two interfaces:
        self.num_levels = {'from': self.interface.num_levels,
                           'to': self.interface.num_levels}
        names = ['from_%s' % i for i in xrange(self.num_levels['from'])]+ \
                ['to_%s' %i for i in xrange(self.num_levels['to'])]
        levels = [[] for i in xrange(len(names))]
        labels = [[] for i in xrange(len(names))]
        idx = pd.MultiIndex(levels=levels, labels=labels, names=names)
                            
        self.data = pd.DataFrame(index=idx, columns=columns, dtype=object)
        
    @property
    def from_slice(self):
        """
        Slice of pattern index row corresponding to source port(s).
        """

        return slice(0, self.num_levels['from'])

    @property
    def to_slice(self):
        """
        Slice of pattern index row corresponding to destination port(s).
        """

        return slice(self.num_levels['from'],        
                     self.num_levels['from']+self.num_levels['to'])

    @property
    def index(self):
        """
        Pattern index.
        """

        return self.data.index
    @index.setter
    def index(self, i):
        self.data.index = i

    @property
    def interface_ids(self):
        """
        Interface identifiers.
        """

        return self.interface.interface_ids

    @classmethod
    def _create_from(cls, *selectors, **kwargs):
        """
        Create a Pattern instance from the specified selectors.

        Parameters
        ----------
        sel0, sel1, ...: str
            Selectors defining the sets of ports potentially connected by the 
            pattern. These selectors must be disjoint, i.e., no identifier comprised
            by one selector may be in any other selector.   
        from_sel, to_sel : str
            Selectors that describe the pattern's initial index. If specified, 
            both selectors must be set. If no selectors are set, the index is
            initially empty.
        data : numpy.ndarray, dict, or pandas.DataFrame
            Data to load store in class instance.
        columns : sequence of str
            Data column names.
        comp_op : str
            Operator to use to combine selectors into single selector that
            comprises both the source and destination ports in a pattern.
        
        Returns
        -------
        result : Pattern
            Pattern instance.
        """

        from_sel = kwargs['from_sel'] if kwargs.has_key('from_sel') else None
        to_sel = kwargs['to_sel'] if kwargs.has_key('to_sel') else None
        data = kwargs['data'] if kwargs.has_key('data') else None
        columns = kwargs['columns'] if kwargs.has_key('columns') else ['conn']
        comb_op = kwargs['comb_op'] if kwargs.has_key('comb_op') else '+'

        # Create empty pattern:
        p = cls(*selectors, columns=columns)

        # Construct index from concatenated selectors if specified:
        names = p.data.index.names
        if (from_sel is None and to_sel is None):
            levels = [[] for i in xrange(len(names))]
            labels = [[] for i in xrange(len(names))]
            idx = pd.MultiIndex(levels=levels, labels=labels, names=names)
        else:
            idx = p.sel.make_index('(%s)%s(%s)' % (from_sel, comb_op, to_sel), names)
        p.__validate_index__(idx)

        # Replace the pattern's DataFrame:
        p.data = pd.DataFrame(data=data, index=idx, columns=columns)

        # Update the `io` attributes of the pattern's interfaces:
        p.interface[from_sel, 'io'] = 'in'
        p.interface[to_sel, 'io'] = 'out'

        return p

    def clear(self):
        """
        Clear all connections in class instance.
        """

        self.interface.clear()
        self.data.drop(self.data.index, inplace=True)

    @classmethod
    def from_df(cls, df_int, df_pat):
        """
        Create a Pattern from properly formatted DataFrames.

        Parameters
        ----------
        df_int : pandas.DataFrame
            DataFrame with a MultiIndex and data columns 'interface', 
            'io', and 'type' (additional columns may also be present) that
            describes the pattern's interfaces. The index's rows must correspond
            to individual port identifiers.
        df_pat : pandas.DataFrame
            DataFrame with a MultiIndex and a data column 'conn' (additional
            columns may also be present) that describes the connections between
            ports in the pattern's interfaces. The index's level names must be
            'from_0'..'from_N', 'to_0'..'to_M', where N and M are the maximum 
            number of levels in the pattern's two interfaces.
        """

        # Create pattern with phony selectors:
        pat = cls('/foo[0]', '/bar[0]')

        # Check that the 'interface' column of the interface DataFrame is set:
        if any(df_int['interface'].isnull()):
            raise ValueError('interface column must be set')

        # Create interface:
        pat.interface = Interface.from_df(df_int)

        # The pattern DataFrame's index must contain at least two levels:
        assert isinstance(df_pat.index, pd.MultiIndex)

        # Check that pattern DataFrame index levels are named correctly,
        # i.e., from_0..from_N and to_0..to_N, where N is equal to
        # pat.interface.num_levels:
        num_levels = pat.interface.num_levels
        if df_pat.index.names != ['from_%i' % i for i in xrange(num_levels)]+\
           ['to_%i' % i for i in xrange(num_levels)]:
            raise ValueError('incorrectly named pattern index levels')

        for t in df_pat.index.tolist():
            from_t = t[0:num_levels]
            to_t = t[num_levels:2*num_levels]
            if from_t not in df_int.index or to_t not in df_int.index:
                raise ValueError('pattern DataFrame contains identifiers '
                                 'not in interface DataFrame')

        pat.data = df_pat.copy()
        return pat

    @classmethod
    def from_product(cls, *selectors, **kwargs):
        """
        Create pattern from the product of identifiers comprised by two selectors.

        For example: ::

            p = Pattern.from_product('/foo[0:2]', '/bar[0:2]',
                                    from_sel='/foo[0:2]', to_sel='/bar[0:2]',
                                    data=1)

        results in a pattern with the following connections: ::

            '/foo[0]' -> '/bar[0]'
            '/foo[0]' -> '/bar[1]'
            '/foo[1]' -> '/bar[0]'
            '/foo[1]' -> '/bar[1]'

        Parameters
        ----------
        sel0, sel1, ...: str
            Selectors defining the sets of ports potentially connected by the 
            pattern. These selectors must be disjoint, i.e., no identifier comprised
            by one selector may be in any other selector.   
        from_sel, to_sel : str
            Selectors that describe the pattern's initial index.
        data : numpy.ndarray, dict, or pandas.DataFrame
            Data to load store in class instance.
        columns : sequence of str
            Data column names.

        Returns
        -------
        result : Pattern
            Pattern instance.
        """

        from_sel = kwargs['from_sel'] if kwargs.has_key('from_sel') else None
        to_sel = kwargs['to_sel'] if kwargs.has_key('to_sel') else None
        data = kwargs['data'] if kwargs.has_key('data') else None
        columns = kwargs['columns'] if kwargs.has_key('columns') else ['conn']
        return cls._create_from(*selectors, from_sel=from_sel, to_sel=to_sel, 
                                data=data, columns=columns, comb_op='+')

    def gpot_ports(self, i=None):
        return self.interface.gpot_ports(i)
    gpot_ports.__doc__ = Interface.gpot_ports.__doc__

    def in_ports(self, i=None):
        return self.interface.in_ports(i)
    in_ports.__doc__ = Interface.in_ports.__doc__

    def interface_ports(self, i=None):
        return self.interface.interface_ports(i)
    interface_ports.__doc__ = Interface.interface_ports.__doc__

    def out_ports(self, i=None):
        return self.interface.out_ports(i)
    out_ports.__doc__ = Interface.out_ports.__doc__

    def spike_ports(self, i=None):
        return self.interface.spike_ports(i)
    spike_ports.__doc__ = Interface.spike_ports.__doc__

    @classmethod
    def from_concat(cls, *selectors, **kwargs):
        """
        Create pattern from the concatenation of identifers in two selectors.

        For example: ::

            p = Pattern.from_concat('/foo[0:2]', '/bar[0:2]',
                                    from_sel='/foo[0:2]', to_sel='/bar[0:2]',
                                    data=1)

        results in a pattern with the following connections: ::

            '/foo[0]' -> '/bar[0]'
            '/foo[1]' -> '/bar[1]'

        Parameters
        ----------
        data : numpy.ndarray, dict, or pandas.DataFrame
            Data to load store in class instance.
        from_sel, to_sel : str
            Selectors that describe the pattern's initial index. If specified,
            both selectors must be set. If no selectors are set, the index is
            initially empty.
        columns : sequence of str
            Data column names.

        Returns
        -------
        result : Pattern
            Pattern instance.
        """

        from_sel = kwargs['from_sel'] if kwargs.has_key('from_sel') else None
        to_sel = kwargs['to_sel'] if kwargs.has_key('to_sel') else None
        data = kwargs['data'] if kwargs.has_key('data') else None
        columns = kwargs['columns'] if kwargs.has_key('columns') else ['conn']
        return cls._create_from(*selectors, from_sel=from_sel, to_sel=to_sel, 
                                data=data, columns=columns, comb_op='.+')

    def __validate_index__(self, idx):
        """
        Raise an exception if the specified index will result in an invalid pattern.
        """

        # Prohibit duplicate connections:
        if (hasattr(idx, 'has_duplicates') and idx.has_duplicates) or \
           len(idx.unique()) < len(idx):
            raise ValueError('Duplicate pattern entries detected.')
            
        # Prohibit fan-in connections (i.e., patterns whose index has duplicate
        # 'from' port identifiers):
        from_idx, to_idx = self.split_multiindex(idx, 
                                                 self.from_slice, self.to_slice)
        if (hasattr(to_idx, 'has_duplicates') and to_idx.has_duplicates) or \
           len(to_idx.unique()) < len(to_idx):
            raise ValueError('Fan-in pattern entries detected.')

        # Prohibit ports that both receive input and send output:
        if set(from_idx).intersection(to_idx):
            raise ValueError('Ports cannot both receive input and send output.')

    def which_int(self, s):
        return self.interface.which_int(s)
    which_int.__doc__ = Interface.which_int.__doc__

    def is_in_interfaces(self, selector):
        """
        Check whether a selector is supported by any stored interface.
        """
        return self.interface.is_in_interfaces(selector)
        if len(self.interface[selector]) > 0:
            return True
        else:
            return False

    def get_conns(self, as_str=False):
        """
        Return connections as pairs of port identifiers.
        
        Parameters
        ----------
        as_str : bool
            If True, return connections as a list of identifier
            string pairs. Otherwise, return them as pairs of token tuples.
        """

        if as_str:
            return [(self.sel.to_identifier(row[self.from_slice]),
                     self.sel.to_identifier(row[self.to_slice])) \
                    for row in self.data.index]
        else:
            return [(row[self.from_slice], row[self.to_slice]) \
                    for row in self.data.index]

    def __setitem__(self, key, value):
        # Must pass more than one argument to the [] operators:
        assert type(key) == tuple

        # Ensure that specified selectors refer to ports in the
        # pattern's interfaces:
        assert self.is_in_interfaces(key[0])
        assert self.is_in_interfaces(key[1])
        
        # Ensure that the ports are in different interfaces:
        assert self.which_int(key[0]) != self.which_int(key[1])

        # Try using the selector to select data from the internal DataFrame:
        selector = '+'.join(key[0:2])
        try:
            idx = self.sel.get_index(self.data, selector,
                                     names=self.data.index.names)
        
        # If the select fails, try to create new rows with the index specified
        # by the selector and load them with the specified data:
        except:
            try:
                idx = self.sel.make_index(selector, self.data.index.names)
            except:
                raise ValueError('cannot create new rows for ambiguous selector %s' % selector)
            else:
                found = False
        else:
            found = True

        # Ensure that data to set is in dict form:
        if len(key) > 2:
            if np.isscalar(value):
                data = {k:value for k in key[2:]}
            elif type(value) == dict:
                data = value
            elif np.iterable(value) and len(value) <= len(key[2:]):
                data={k:v for k, v in zip(key[2:], value)}
            else:
                raise ValueError('cannot assign specified value')
        else:
            if np.isscalar(value):
                data = {self.data.columns[0]: value}
            elif type(value) == dict:
                data = value
            elif np.iterable(value) and len(value) <= len(self.data.columns):
                data={k:v for k, v in zip(self.data.columns, value)}
            else:
                raise ValueError('cannot assign specified value')

        # If the specified selectors correspond to existing entries, 
        # set their attributes:
        if found:
            for k, v in data.iteritems():
                self.data[k].ix[idx] = v

        # Otherwise, populate a new DataFrame with the specified attributes:
        else:
            new_data = self.data.append(pd.DataFrame(data=data, index=idx,
                                                     dtype=object))

            # Validate updated DataFrame's index before updating the instance's
            # data attribute:
            self.__validate_index__(new_data.index)
            self.data = new_data
            self.data.sort(inplace=True)

        # Update the `io` attributes of the pattern's interfaces:
        self.interface[key[0], 'io'] = 'in'
        self.interface[key[1], 'io'] = 'out'

    def __getitem__(self, key):
        if len(key) > 2:
            return self.sel.select(self.data[list(key[2:])],
                                             selector = '+'.join(key[0:2]))
        else:
            return self.sel.select(self.data, selector = '+'.join(key))

    def src_idx(self, src_int, dest_int, 
                src_type=None, dest_type=None, dest_ports=None):                
        """
        Retrieve source ports connected to the specified destination ports.

        Examples
        --------
        >>> p = Pattern('/foo[0:4]', '/bar[0:4]')
        >>> p['/foo[0]', '/bar[0]'] = 1
        >>> p['/foo[1]', '/bar[1]'] = 1
        >>> p['/foo[2]', '/bar[2]'] = 1
        >>> p['/bar[3]', '/foo[3]'] = 1
        >>> all(p.src_idx(0, 1, dest_ports='/bar[0,1]') == [('foo', 0), ('foo', 1)])
        True

        Parameters
        ----------
        src_int, dest_int : int
            Source and destination interface identifiers.
        src_type, dest_type : str
            Types of source and destination ports as listed in their respective 
            interfaces.
        dest_ports : str
            Path-like selector corresponding to ports in destination 
            interface. If not specified, all ports in the destination 
            interface are considered.

        Returns
        -------
        idx : list of tuple
            Source ports connected to the specified destination ports.
        """

        assert src_int != dest_int
        assert src_int in self.interface.interface_ids and \
            dest_int in self.interface.interface_ids

        # Filter destination ports by specified type:
        if dest_type is None:
            to_int = self.interface.interface_ports(dest_int)
        else:
            to_f = lambda x: x['type'] == dest_type
            to_int = self.interface.interface_ports(dest_int).data_select(to_f)

        # Filter destination ports by specified ports:
        if dest_ports is None:
            to_idx = to_int.index
        else:
            to_idx = to_int[dest_ports].index

        # Filter source ports by specified type:
        if src_type is None:
            from_int = self.interface.interface_ports(src_int)
        else:
            from_f = lambda x: x['type'] == src_type
            from_int = self.interface.interface_ports(src_int).data_select(from_f)

        from_idx = from_int.index

        # Construct index from those rows in the pattern whose ports have been
        # selected by the above code:
        idx = self.data.select(lambda x: x[self.from_slice] in from_idx \
                               and x[self.to_slice] in to_idx).index
                
        # Remove duplicate tuples from output without perturbing the order
        # of the remaining tuples:
        return OrderedDict.fromkeys([x[self.from_slice] for x in idx]).keys()

    def dest_idx(self, src_int, dest_int, 
                 src_type=None, dest_type=None, src_ports=None):
        """
        Retrieve destination ports connected to the specified source ports.

        Examples
        --------
        >>> p = Pattern('/foo[0:4]', '/bar[0:4]')
        >>> p['/foo[0]', '/bar[0]'] = 1
        >>> p['/foo[1]', '/bar[1]'] = 1
        >>> p['/foo[2]', '/bar[2]'] = 1
        >>> p['/bar[3]', '/foo[3]'] = 1
        >>> all(p.dest_idx(0, 1, src_ports='/foo[0,1]') == [('bar', 0), ('bar', 1)])
        True

        Parameters
        ----------
        src_int, dest_int : int
            Source and destination interface identifiers.
        src_type, dest_type : str
            Types of source and destination ports as listed in their respective 
            interfaces.
        src_ports : str
            Path-like selector corresponding to ports in source
            interface. If not specified, all ports in the source
            interface are considered.

        Returns
        -------
        idx : list of tuple
            Destination ports connected to the specified source ports.
        """

        assert src_int != dest_int
        assert src_int in self.interface.interface_ids and \
            dest_int in self.interface.interface_ids

        # Filter source ports by specified type:
        if src_type is None:
            from_int = self.interface.interface_ports(src_int)
        else:
            from_f = lambda x: x['type'] == src_type
            from_int = self.interface.interface_ports(src_int).data_select(from_f)

        # Filter source ports by specified ports:
        if src_ports is None:
            from_idx = from_int.index    
        else:
            from_idx = from_int[src_ports].index
            
        # Filter destination ports by specified type:
        if dest_type is None:
            to_int = self.interface.interface_ports(dest_int)
        else:
            to_f = lambda x: x['type'] == dest_type
            to_int = self.interface.interface_ports(dest_int).data_select(to_f)

        to_idx = to_int.index

        # Construct index from those rows in the pattern whose ports have been
        # selected by the above code:
        idx = self.data.select(lambda x: x[self.from_slice] in from_idx \
                               and x[self.to_slice] in to_idx).index

        # Remove duplicate tuples from output without perturbing the order
        # of the remaining tuples:
        return OrderedDict.fromkeys([x[self.to_slice] for x in idx]).keys()

    def __len__(self):
        return self.data.__len__()

    def __repr__(self):
        return 'Pattern\n-------\n'+self.data.__repr__()

    def is_connected(self, from_int, to_int):
        """
        Check whether the specified interfaces are connected.

        Parameters
        ----------
        from_int, to_int : int
            Interface identifiers; must be in `self.interface.keys()`.

        Returns
        -------
        result : bool
            True if at least one connection from `from_int` to `to_int`
            exists.
        """

        assert from_int != to_int
        assert from_int in self.interface.interface_ids
        assert to_int in self.interface.interface_ids

        # Get indices of the 'from' and 'to' interfaces as lists to speed up the
        # check below [*]:
        from_idx = self.interface.interface_ports(from_int).index.tolist()
        to_idx = self.interface.interface_ports(to_int).index.tolist()

        # Get index of all defined connections:
        idx = self.data[self.data['conn'] != 0].index
        for t in idx.tolist():
            
            # Split tuple into 'from' and 'to' identifiers; since the interface
            # index for a 'from' or 'to' identifier is an Index rather than a
            # MultiIndex, we need to extract a scalar rather than a tuple in the
            # former case:
            if self.num_levels['from'] == 1:
                from_id = t[0]
            else:
                from_id = t[0:self.num_levels['from']]
            if self.num_levels['to'] == 1:
                to_id = t[self.num_levels['from']]
            else:
                to_id = t[self.num_levels['from']:self.num_levels['from']+self.num_levels['to']]

            # Check whether port identifiers are in the interface indices [*]:
            if from_id in from_idx and to_id in to_idx:
                return True
        return False

    def from_csv(self, file_name, **kwargs):
        """
        Read connectivity data from CSV file.

        Given N 'from' levels and M 'to' levels in the internal index, 
        the method assumes that the first N+M columns in the file specify
        the index levels.

        See Also
        --------
        pandas.read_csv
        """

        # XXX this should refuse to load identifiers that are not in any of the
        # sets of ports comprised by the pattern:
        data_names = self.data.columns
        index_names = self.data.index.names
        kwargs['names'] = data_names
        kwargs['index_col'] = range(len(index_names))
        data = pd.read_csv(file_name, **kwargs)
        self.data = data

        # Restore MultiIndex level names:
        self.data.index.names = index_names

    @classmethod
    def from_graph(cls, g):
        """
        Convert a NetworkX directed graph into a Pattern instance.

        Parameters
        ----------
        g : networkx.DiGraph
            Graph to convert.

        Returns
        -------
        p : Pattern
            Pattern instance.

        Notes
        -----
        The nodes in the specified graph must contain an 'interface' attribute.
        """

        assert type(g) == nx.DiGraph

        # Group ports by interface number:
        ports_by_int = {}
        for n, data in g.nodes(data=True):
            assert PathLikeSelector.is_identifier(n)
            assert data.has_key('interface')
            if not ports_by_int.has_key(data['interface']):
                ports_by_int[data['interface']] = {}
            ports_by_int[data['interface']][n] = data

        # Create selectors for each interface number:
        selector_list = []
        for interface in sorted(ports_by_int.keys()):
            selector_list.append(','.join(ports_by_int[interface].keys()))

        p = cls(*selector_list)
        for n, data in g.nodes(data=True):
            p.interface[n] = data
        for c in g.edges():
            p[c[0], c[1]] = 1

        p.data.sort_index(inplace=True)
        p.interface.data.sort_index(inplace=True)
        return p

    @classmethod
    def split_multiindex(cls, idx, a, b):
        """
        Split a single MultiIndex into two instances.

        Parameters
        ----------
        idx : pandas.MultiIndex
            MultiIndex to split.
        a, b : slice
            Ranges of index columns to include in the two resulting instances.

        Returns
        -------
        idx_a, idx_b : pandas.MultiIndex
            Resulting MultiIndex instances.
        """

        t_list = idx.tolist()
        idx_a = pd.MultiIndex.from_tuples([t[a] for t in t_list])
        idx_b = pd.MultiIndex.from_tuples([t[b] for t in t_list])
        return idx_a, idx_b

    def to_graph(self):
        """
        Convert the pattern to a networkx directed graph.
        
        Returns
        -------
        g : networkx.DiGraph
            Graph whose nodes are the pattern's ports 
            and whose edges are the pattern's connections.

        Notes
        -----
        The 'conn' attribute of the connections is not transferred to the graph
        edges.

        This method relies upon the assumption that the sets of 
        port identifiers comprised by the pattern's interfaces are disjoint.
        """

        g = nx.DiGraph()

        # Add all of the ports as nodes:
        for t in self.interface.data.index:    
            id = self.sel.to_identifier(t)

            # Replace NaNs with empty strings:
            d = {k: (v if str(v) != 'nan' else '') \
                 for k, v in self.interface.data.ix[t].to_dict().iteritems()}

            # Each node's name corresponds to the port identifier string:
            g.add_node(id, d)

        # Add all of the connections as edges:
        for t in self.data.index:
            t_from = t[self.from_slice]
            t_to = t[self.to_slice]
            id_from = self.sel.to_identifier(t_from)
            id_to = self.sel.to_identifier(t_to)
            d = self.data.ix[t].to_dict()

            # Discard the 'conn' attribute because the existence of the edge
            # indicates that the connection exists:
            if d.has_key('conn'):
                d.pop('conn')

            g.add_edge(id_from, id_to, d)

        return g<|MERGE_RESOLUTION|>--- conflicted
+++ resolved
@@ -489,13 +489,6 @@
                                left_index=True,
                                right_index=True)
 
-<<<<<<< HEAD
-        # If one interface contains identifiers not in the other, they are
-        # incompatible:
-        if len(data_merged) < max(len(self.data[self.data['interface'] == a]),
-                                  len(i.data[i.data['interface'] == b])):
-            return False
-=======
         # Check whether there are compatible subsets, i.e., at least one pair of
         # ports from the two interfaces that are compatible with each other:
         if allow_subsets:
@@ -513,7 +506,6 @@
                      (row['io_x'] == 'in' and row['io_y'] == 'out')),
                                      axis=1).any():
                 return False
->>>>>>> 4afe7662
 
         # Require that all ports in the two interfaces be compatible:
         else:
