#!/usr/bin/env python

import sys, os
from glob import glob

# Install setuptools if it isn't available:
try:
    import setuptools
except ImportError:
    from ez_setup import use_setuptools
    use_setuptools()

from distutils.command.install import INSTALL_SCHEMES
from distutils.command.install_headers import install_headers
from setuptools import find_packages
from setuptools import setup

NAME =               'neurokernel'
VERSION =            '0.1'
AUTHOR =             'Neurokernel Development Team'
AUTHOR_EMAIL =       'neurokernel-dev@columbia.edu'
URL =                'https://github.com/neurokernel/neurokernel/'
MAINTAINER =         AUTHOR
MAINTAINER_EMAIL =   AUTHOR_EMAIL
DESCRIPTION =        'An open architecture for Drosophila brain emulation'
LONG_DESCRIPTION =   DESCRIPTION
DOWNLOAD_URL =       URL
LICENSE =            'BSD'
CLASSIFIERS = [
    'Development Status :: 3 - Alpha',
    'Intended Audience :: Developers',
    'Intended Audience :: Science/Research',
    'License :: OSI Approved :: BSD License',
    'Operating System :: OS Independent',
    'Programming Language :: Python',
    'Topic :: Scientific/Engineering',
    'Topic :: Software Development']
NAMESPACE_PACKAGES = ['neurokernel']
PACKAGES =           find_packages()

if __name__ == "__main__":
    if os.path.exists('MANIFEST'):
        os.remove('MANIFEST')

    # This enables the installation of neurokernel/__init__.py as a data
    # file:
    for scheme in INSTALL_SCHEMES.values():
        scheme['data'] = scheme['purelib']

    setup(
        name = NAME,
        version = VERSION,
        author = AUTHOR,
        author_email = AUTHOR_EMAIL,
        license = LICENSE,
        classifiers = CLASSIFIERS,
        description = DESCRIPTION,
        long_description = LONG_DESCRIPTION,
        url = URL,
        maintainer = MAINTAINER,
        maintainer_email = MAINTAINER_EMAIL,
        namespace_packages = NAMESPACE_PACKAGES,
        packages = PACKAGES,

        # Force installation of __init__.py in namespace package:
        data_files = [('neurokernel', ['neurokernel/__init__.py'])],
        include_package_data = True,
        install_requires = [
            'bidict >= 0.1.0',
            'bottleneck >= 0.7.0',
            'dill >= 0.2.2',
            'futures >= 2.1.5',
            'h5py >= 2.2.1',
            'lxml >= 3.3.0',
            'matplotlib >= 1.3.0',
            'mpi4py >= 1.3.1',
            'networkx >= 1.9',
            'numexpr >= 2.3',
            'numpy >= 1.2.0',
            'pandas >= 0.15.0',
            'ply >= 3.4',
            'psutil >= 2.0',
            'pycuda >= 2014.1',
            'pyzmq >= 13.0',
            'scipy >= 0.11.0',
<<<<<<< HEAD
            'shortuuid >= 0.4.2',
=======
            'shutilwhich >= 1.0.1',
>>>>>>> 31a721d6
            'tables >= 2.4.0',
            'twiggy >= 0.4.7',
        ],
        extras_require = {
            'sphinx_rtd_theme': ['sphinx_rtd_theme >= 0.1.6'],
            }
        )<|MERGE_RESOLUTION|>--- conflicted
+++ resolved
@@ -83,11 +83,8 @@
             'pycuda >= 2014.1',
             'pyzmq >= 13.0',
             'scipy >= 0.11.0',
-<<<<<<< HEAD
             'shortuuid >= 0.4.2',
-=======
             'shutilwhich >= 1.0.1',
->>>>>>> 31a721d6
             'tables >= 2.4.0',
             'twiggy >= 0.4.7',
         ],
